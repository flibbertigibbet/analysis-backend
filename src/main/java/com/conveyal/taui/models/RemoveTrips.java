package com.conveyal.taui.models;

/**
 * Remove trips from a graph.
 */
public class RemoveTrips extends Modification {
    public String getType () {
        return "remove-trips";
    }

    public String feed;

    public String[] routes;

    public String[] trips;
<<<<<<< HEAD
=======

    public String[] patterns;

    public String getType () {
        return "remove-trips";
    }
>>>>>>> a542e9b7
}<|MERGE_RESOLUTION|>--- conflicted
+++ resolved
@@ -13,13 +13,6 @@
     public String[] routes;
 
     public String[] trips;
-<<<<<<< HEAD
-=======
 
     public String[] patterns;
-
-    public String getType () {
-        return "remove-trips";
-    }
->>>>>>> a542e9b7
 }