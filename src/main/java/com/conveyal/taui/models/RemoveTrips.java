--- conflicted
+++ resolved
@@ -12,9 +12,10 @@
 
     public String[] routes;
 
+    public String[] patterns;
+
     public String[] trips;
 
-<<<<<<< HEAD
     public com.conveyal.r5.analyst.scenario.RemoveTrips toR5 () {
         com.conveyal.r5.analyst.scenario.RemoveTrips rt = new com.conveyal.r5.analyst.scenario.RemoveTrips();
         rt.comment = name;
@@ -26,11 +27,5 @@
         }
 
         return rt;
-=======
-    public String[] patterns;
-
-    public String getType () {
-        return "remove-trips";
->>>>>>> f9a772f5
     }
 }