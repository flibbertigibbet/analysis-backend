--- conflicted
+++ resolved
@@ -81,13 +81,9 @@
      * Finds the modifications for the specified project and variant, maps them to their corresponding R5 modification
      * types, creates a checksum from those modifications, and adds them to the AnalysisTask along with the rest of the
      * request.
-<<<<<<< HEAD
-     * TODO do we really need to pass in a base AnalysisTask? can't we construct a fresh AnalysisTask in this method?
-=======
      *
      * This method takes a task as a parameter, modifies that task, and also returns that same task.
      * This is because we have two subtypes of AnalysisTask and need to be able to create both.
->>>>>>> 36c84605
      */
     public AnalysisTask populateTask (AnalysisTask task, Project project) {
         List<Modification> modifications = new ArrayList<>();
