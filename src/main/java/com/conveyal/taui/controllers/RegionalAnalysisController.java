--- conflicted
+++ resolved
@@ -9,46 +9,22 @@
 import com.conveyal.taui.AnalysisServerConfig;
 import com.conveyal.taui.AnalysisServerException;
 import com.conveyal.taui.analysis.RegionalAnalysisManager;
-<<<<<<< HEAD
+import com.conveyal.taui.grids.GridExporter;
 import com.conveyal.taui.models.AnalysisRequest;
-=======
-import com.conveyal.taui.grids.GridExporter;
-import com.conveyal.taui.models.Bundle;
->>>>>>> f9a772f5
 import com.conveyal.taui.models.Project;
 import com.conveyal.taui.models.RegionalAnalysis;
 import com.conveyal.taui.persistence.Persistence;
 import com.conveyal.taui.persistence.TiledAccessGrid;
 import com.conveyal.taui.util.JsonUtil;
-<<<<<<< HEAD
-import com.conveyal.taui.util.WrappedURL;
 import com.mongodb.QueryBuilder;
-=======
->>>>>>> f9a772f5
 import org.slf4j.Logger;
 import org.slf4j.LoggerFactory;
 import spark.Request;
 import spark.Response;
 
 import java.io.IOException;
-<<<<<<< HEAD
-import java.io.PipedInputStream;
-import java.io.PipedOutputStream;
-import java.net.URL;
 import java.util.Collection;
-import java.util.Date;
-import java.util.concurrent.ExecutorService;
-import java.util.concurrent.Executors;
-import java.util.zip.GZIPOutputStream;
-
-import static java.lang.Boolean.parseBoolean;
-=======
-import java.util.List;
-import java.util.UUID;
-import java.util.stream.Collectors;
-
-import static com.conveyal.taui.util.SparkUtil.haltWithJson;
->>>>>>> f9a772f5
+
 import static spark.Spark.delete;
 import static spark.Spark.get;
 import static spark.Spark.post;
@@ -87,7 +63,6 @@
         return analysis;
     }
 
-<<<<<<< HEAD
     private static void validateFormat(String format) {
         if (!"grid".equals(format) && !"png".equals(format) && !"tiff".equals(format)) {
             throw AnalysisServerException.BadRequest("Format \"" + format + "\" is invalid. Request format must be \"grid\", \"png\", or \"tiff\".");
@@ -101,22 +76,9 @@
 
         // while we can do non-integer percentiles, don't allow that here to prevent cache misses
         String format = req.params("format").toLowerCase();
-        validateFormat(format);
-=======
-    /** Get a particular percentile of a query as a grid file */
-    public static Object getPercentile (Request req, Response res) throws IOException {
-        String regionalAnalysisId = req.params("regionalAnalysisId");
-        String format = req.params("format").toLowerCase();
         String redirectText = req.queryParams("redirect");
-        RegionalAnalysis analysis = Persistence.regionalAnalyses.get(regionalAnalysisId);
-
-        if (analysis == null) {
-            haltWithJson(404, "Regional analysis does not exist for " + regionalAnalysisId + ".");
-        }
 
         boolean redirect = GridExporter.checkRedirectAndFormat(redirectText, format);
->>>>>>> f9a772f5
-
         String percentileGridKey;
 
         if (analysis.travelTimePercentile == -1) {
@@ -159,53 +121,29 @@
 
     /** Get a probability of improvement from a baseline to a project */
     public static Object getProbabilitySurface (Request req, Response res) throws IOException {
-        String base = req.params("baseId");
-<<<<<<< HEAD
-        String project = req.params("projectId");
-        String format = req.params("format").toLowerCase();
-        validateFormat(format);
-
-        String redirectText = req.queryParams("redirect");
-        boolean redirect;
-        if (redirectText == null || "" .equals(redirectText)) redirect = true;
-        else redirect = parseBoolean(redirectText);
-
-        String probabilitySurfaceKey = String.format("%s_%s_probability.%s", base, project, format);
-
-        if (!s3.doesObjectExist(AnalysisServerConfig.resultsBucket, probabilitySurfaceKey)) {
-            LOG.info("Probability surface for {} -> {} not found, building it", base, project);
-
-            String baseKey = String.format("%s.access", base);
-            String projectKey = String.format("%s.access", project);
-=======
-        String scenario = req.params("scenarioId");
-        String comparisonId = String.format("%s_%s_probability", base, scenario);
+        String regionalAnalysisId = req.params("_id");
+        String comparisonId = req.params("comparisonId");
+        String probabilitySurfaceName = String.format("%s_%s_probability", regionalAnalysisId, comparisonId);
         String format = req.params("format").toLowerCase();
         String redirectText = req.queryParams("redirect");
 
         boolean redirect = GridExporter.checkRedirectAndFormat(redirectText, format);
 
-        String probabilitySurfaceKey = String.format("%s.%s", comparisonId, format);
+        String probabilitySurfaceKey = String.format("%s.%s", probabilitySurfaceName, format);
 
         if (!s3.doesObjectExist(BUCKET, probabilitySurfaceKey)) {
-            LOG.info("Probability surface for {} -> {} not found, building it", base, scenario);
-
-            String baseKey = String.format("%s.access", base);
-            String scenarioKey = String.format("%s.access", scenario);
->>>>>>> f9a772f5
+            LOG.info("Probability surface for {} -> {} not found, building it", regionalAnalysisId, comparisonId);
+
+            String baseKey = String.format("%s.access", regionalAnalysisId);
+            String scenarioKey = String.format("%s.access", comparisonId);
 
             // if these are bootstrapped travel times with a particular travel time percentile, use the bootstrap
             // p-value/hypothesis test computer. Otherwise use the older setup.
             // TODO should all comparisons use the bootstrap computer? the only real difference is that it is two-tailed.
             BootstrapPercentileMethodHypothesisTestGridReducer computer = new BootstrapPercentileMethodHypothesisTestGridReducer();
 
-<<<<<<< HEAD
-            Grid grid = computer.computeImprovementProbability(AnalysisServerConfig.resultsBucket, baseKey, projectKey);
-=======
             Grid grid = computer.computeImprovementProbability(BUCKET, baseKey, scenarioKey);
->>>>>>> f9a772f5
-
-            GridExporter.writeToS3(grid, s3, BUCKET, comparisonId, format);
+            GridExporter.writeToS3(grid, s3, BUCKET, probabilitySurfaceName, format);
         }
 
         return GridExporter.downloadFromS3(s3, BUCKET, probabilitySurfaceKey, redirect, res);
@@ -265,7 +203,7 @@
         get("/api/region/:regionId/regional", RegionalAnalysisController::getRegionalAnalysis, JsonUtil.objectMapper::writeValueAsString);
         get("/api/regional/:_id/grid/:format", RegionalAnalysisController::getPercentile, JsonUtil.objectMapper::writeValueAsString);
         get("/api/regional/:_id/samplingDistribution/:lat/:lon", RegionalAnalysisController::getSamplingDistribution, JsonUtil.objectMapper::writeValueAsString);
-        get("/api/regional/:baseId/:projectId/:format", RegionalAnalysisController::getProbabilitySurface, JsonUtil.objectMapper::writeValueAsString);
+        get("/api/regional/:_id/:comparisonId/:format", RegionalAnalysisController::getProbabilitySurface, JsonUtil.objectMapper::writeValueAsString);
         delete("/api/regional/:_id", RegionalAnalysisController::deleteRegionalAnalysis, JsonUtil.objectMapper::writeValueAsString);
         post("/api/regional", RegionalAnalysisController::createRegionalAnalysis, JsonUtil.objectMapper::writeValueAsString);
     }
