package com.conveyal.taui.controllers;

import com.conveyal.r5.util.ExceptionUtils;
import com.conveyal.taui.AnalysisServerException;
import com.conveyal.taui.ExecutorServices;
import com.conveyal.taui.models.Region;
import com.conveyal.taui.persistence.OSMPersistence;
import com.conveyal.taui.persistence.Persistence;
import com.conveyal.taui.util.JsonUtil;
import org.apache.commons.fileupload.FileItem;
import org.apache.commons.fileupload.FileItemFactory;
import org.apache.commons.fileupload.FileUploadException;
import org.apache.commons.fileupload.disk.DiskFileItemFactory;
import org.apache.commons.fileupload.servlet.ServletFileUpload;
import org.slf4j.Logger;
import org.slf4j.LoggerFactory;
import spark.Request;
import spark.Response;

import java.io.File;
import java.io.IOException;
import java.io.InputStream;
import java.util.Collection;
import java.util.List;
import java.util.Map;

import static spark.Spark.delete;
import static spark.Spark.get;
import static spark.Spark.post;
import static spark.Spark.put;

/**
 * Created by matthewc on 7/12/16.
 */
public class RegionController {
    private static final Logger LOG = LoggerFactory.getLogger(RegionController.class);
    private static final FileItemFactory fileItemFactory = new DiskFileItemFactory();

    public static Region getRegion (Request req, Response res) {
        return Persistence.regions.findByIdFromRequestIfPermitted(req);
    }

    public static Collection<Region> getAllRegions (Request req, Response res) {
        return Persistence.regions.findAllForRequest(req);
    }

    public static Map<String, List<FileItem>> getFilesFromRequest (Request req) {
        try {
            ServletFileUpload sfu = new ServletFileUpload(fileItemFactory);
            return sfu.parseParameterMap(req.raw());
        } catch (FileUploadException e) {
            throw AnalysisServerException.fileUpload("Error uploading files. " + ExceptionUtils.asString(e));
        }
    }

    public static Region getRegionFromFiles(Map<String, List<FileItem>> files) {
        try {
            InputStream is = files.get("region").get(0).getInputStream();
            final Region region = JsonUtil.objectMapper.readValue(is, Region.class);
            is.close();

            return region;
        } catch (IOException e) {
            throw AnalysisServerException.badRequest("Error parsing region. " + ExceptionUtils.asString(e));
        }
    }

    public static void fetchOsmAndCensusDataInThread (String _id, Map<String, List<FileItem>> files, boolean newBounds) {
        boolean customOsm = files.containsKey("customOpenStreetMapData");
        ExecutorServices.heavy.execute(() -> {
            final Region region = Persistence.regions.get(_id);

            try {
                if (customOsm) {
                    region.customOsm = true;
                    File customOsmData = File.createTempFile("uploaded-osm", ".pbf");
                    files.get("customOpenStreetMapData").get(0).write(customOsmData);
                    OSMPersistence.cache.put(region._id, customOsmData);
                    customOsmData.delete();
<<<<<<< HEAD
                } else if (newBounds) {
                    // Set the region status
                    region.statusCode = Region.StatusCode.DOWNLOADING_OSM;
                    Persistence.regions.put(region);

                    // Retrieve and save the OSM for the region bounds at the given _id
                    OSMPersistence.retrieveOSMFromVexForBounds(region.bounds, region._id);
                 }
=======
                } else {
                    region.statusCode = Region.StatusCode.ERROR;
                    region.statusMessage = "An OSM network is required but was not uploaded.";
                    Persistence.regions.put(region);
                    //  return;
                }

                if (newBounds) {

                    // Download census data
                    region.statusCode = Region.StatusCode.DOWNLOADING_CENSUS;
                    Persistence.regions.put(region); // save the status
                    region.opportunityDatasets = SeamlessCensusGridExtractor.retrieveAndExtractCensusDataForBounds(region.bounds, region._id);
                }
>>>>>>> 53fb99bd

                region.statusCode = Region.StatusCode.DONE;
                Persistence.regions.put(region);
            } catch (Exception e) {
                region.statusCode = Region.StatusCode.ERROR;
                region.statusMessage = "Error while fetching data. " + ExceptionUtils.asString(e);
                Persistence.regions.put(region);

                LOG.error("Error while fetching OSM. " + ExceptionUtils.asString(e));
                e.printStackTrace();
            }
        });
    }

    public static Region create(Request req, Response res) {
        final Map<String, List<FileItem>> files = getFilesFromRequest(req);
        Region region = getRegionFromFiles(files);

        // Set the `accessGroup` and `createdBy`
        region.accessGroup = req.attribute("accessGroup");
        region.createdBy = req.attribute("email");

        // Set the status to Started
        region.statusCode = Region.StatusCode.STARTED;

        // Create the region
        Persistence.regions.create(region);

        // Fetch data and update the statuses separately
        fetchOsmAndCensusDataInThread(region._id, files, true);

        return region;
    }

    public static Region update(Request req, Response res) {
        final Region existingRegion = Persistence.regions.findByIdFromRequestIfPermitted(req);
        final Map<String, List<FileItem>> files = getFilesFromRequest(req);
        Region region = getRegionFromFiles(files);

        boolean boundsChanged = !existingRegion.bounds.equals(region.bounds, 1e-6);
        boolean customOSM = files.containsKey("customOpenStreetMapData");

        // Set updatedBy
        region.updatedBy = req.attribute("email");
        // And update the `nonce` and `updatedAt`
        Persistence.regions.put(region);

        if (boundsChanged || customOSM) {
            region.statusCode = Region.StatusCode.STARTED;
            Persistence.regions.put(region);
            // Fetch data and update the statuses separately
            fetchOsmAndCensusDataInThread(region._id, files, boundsChanged);
        }

        return region;
    }

    public static Region deleteRegion (Request req, Response res) {
        return Persistence.regions.removeIfPermitted(req.params("_id"), req.attribute("accessGroup"));
    }

    public static void register () {
        get("/api/region", RegionController::getAllRegions, JsonUtil.objectMapper::writeValueAsString);
        get("/api/region/:_id", RegionController::getRegion, JsonUtil.objectMapper::writeValueAsString);
        get("/api/region/:region/projects", ProjectController::getAllProjects, JsonUtil.objectMapper::writeValueAsString);
        get("/api/region/:region/bookmark", BookmarkController::getAllBookmarks, JsonUtil.objectMapper::writeValueAsString);
        post("/api/region/:region/bookmark", BookmarkController::createBookmark, JsonUtil.objectMapper::writeValueAsString);
        post("/api/region", RegionController::create, JsonUtil.objectMapper::writeValueAsString);
        put("/api/region/:_id", RegionController::update, JsonUtil.objectMapper::writeValueAsString);
        delete("/api/region/:_id", RegionController::deleteRegion, JsonUtil.objectMapper::writeValueAsString);
    }
}<|MERGE_RESOLUTION|>--- conflicted
+++ resolved
@@ -77,31 +77,12 @@
                     files.get("customOpenStreetMapData").get(0).write(customOsmData);
                     OSMPersistence.cache.put(region._id, customOsmData);
                     customOsmData.delete();
-<<<<<<< HEAD
-                } else if (newBounds) {
-                    // Set the region status
-                    region.statusCode = Region.StatusCode.DOWNLOADING_OSM;
-                    Persistence.regions.put(region);
-
-                    // Retrieve and save the OSM for the region bounds at the given _id
-                    OSMPersistence.retrieveOSMFromVexForBounds(region.bounds, region._id);
-                 }
-=======
                 } else {
                     region.statusCode = Region.StatusCode.ERROR;
                     region.statusMessage = "An OSM network is required but was not uploaded.";
                     Persistence.regions.put(region);
                     //  return;
                 }
-
-                if (newBounds) {
-
-                    // Download census data
-                    region.statusCode = Region.StatusCode.DOWNLOADING_CENSUS;
-                    Persistence.regions.put(region); // save the status
-                    region.opportunityDatasets = SeamlessCensusGridExtractor.retrieveAndExtractCensusDataForBounds(region.bounds, region._id);
-                }
->>>>>>> 53fb99bd
 
                 region.statusCode = Region.StatusCode.DONE;
                 Persistence.regions.put(region);
