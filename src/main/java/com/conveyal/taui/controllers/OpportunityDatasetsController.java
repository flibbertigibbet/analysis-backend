--- conflicted
+++ resolved
@@ -7,18 +7,14 @@
 import com.amazonaws.services.s3.model.S3Object;
 import com.conveyal.r5.analyst.Grid;
 import com.conveyal.taui.AnalysisServerConfig;
-<<<<<<< HEAD
 import com.conveyal.taui.AnalysisServerException;
-=======
 import com.conveyal.taui.grids.GridExporter;
->>>>>>> f9a772f5
 import com.conveyal.taui.grids.SeamlessCensusGridExtractor;
 import com.conveyal.taui.models.Region;
 import com.conveyal.taui.persistence.Persistence;
 import com.conveyal.taui.util.Jobs;
 import com.conveyal.taui.util.JsonUtil;
 import com.google.common.io.Files;
-import com.google.common.io.LittleEndianDataInputStream;
 import org.apache.commons.fileupload.FileItem;
 import org.apache.commons.fileupload.FileItemFactory;
 import org.apache.commons.fileupload.disk.DiskFileItemFactory;
@@ -29,9 +25,14 @@
 import spark.Request;
 import spark.Response;
 
-import java.io.*;
+import java.io.ByteArrayInputStream;
+import java.io.ByteArrayOutputStream;
+import java.io.File;
+import java.io.IOException;
+import java.io.InputStream;
 import java.time.LocalDateTime;
 import java.util.ArrayList;
+import java.util.Date;
 import java.util.HashMap;
 import java.util.List;
 import java.util.Map;
@@ -40,11 +41,7 @@
 import java.util.zip.GZIPInputStream;
 import java.util.zip.GZIPOutputStream;
 
-<<<<<<< HEAD
-=======
-import static com.conveyal.taui.util.SparkUtil.haltWithJson;
 import static java.lang.Boolean.parseBoolean;
->>>>>>> f9a772f5
 import static spark.Spark.delete;
 import static spark.Spark.get;
 import static spark.Spark.post;
@@ -72,21 +69,11 @@
     }
 
     public static Object getOpportunityDataset(Request req, Response res) {
-<<<<<<< HEAD
-        // TODO handle offline mode
-        Date expiration = new Date();
-        expiration.setTime(expiration.getTime() + REQUEST_TIMEOUT_MSEC);
-
         // TODO check region membership
-
+        // TODO combine with downloadOpportunityDataset, which does not hardcode the "grid" format
         String key = String.format("%s/%s.grid", req.params("regionId"), req.params("gridId"));
-=======
-        // TODO check project membership
-        // TODO combine with downloadOpportunityDataset, which does not hardcode the "grid" format
-        String key = String.format("%s/%s.grid", req.params("projectId"), req.params("gridId"));
         String redirectText = req.queryParams("redirect");
         boolean redirect = GridExporter.checkRedirectAndFormat(redirectText, "grid");
->>>>>>> f9a772f5
 
         // TODO handle offline mode
         return GridExporter.downloadFromS3(s3, BUCKET, key, redirect, res);
@@ -189,16 +176,11 @@
         if (!removed) {
             throw AnalysisServerException.NotFound("Opportunity dataset could not be found.");
         } else {
-<<<<<<< HEAD
             Persistence.regions.updateByUserIfPermitted(region, request.attribute("email"), request.attribute("accessGroup"));
-            s3.deleteObject(AnalysisServerConfig.gridBucket, gridId);
-            return null;
-=======
-            project.opportunityDatasets.remove(opportunityDataset);
-            s3.deleteObject(BUCKET, opportunityDataset.key);
-            Persistence.projects.put(projectId, project);
->>>>>>> f9a772f5
-        }
+            s3.deleteObject(BUCKET, gridId);
+        }
+
+        return null;
     }
 
     /**
@@ -282,20 +264,17 @@
         return grids;
     }
 
-<<<<<<< HEAD
-    private static List<Region.OpportunityDataset> writeOpportunityDatasetToS3(Map<String, Grid> grids, String regionId, String dataSourceName, OpportunityDatasetUploadStatus status) {
-=======
     /**
      * Respond to a request with a redirect to a downloadable file.
      *
-     * @req should specify projectId, gridId, and an available download format (.tiff or .grid)
+     * @req should specify regionId, gridId, and an available download format (.tiff or .grid)
      *
      */
     private static Object downloadOpportunityDataset (Request req, Response res) throws IOException {
-        // TODO check project membership
-        String projectId = req.params("projectId");
+        // TODO check region membership
+        String regionId = req.params("regionId");
         String gridId = req.params("gridId");
-        String gridPath = String.format("%s/%s", projectId, gridId);
+        String gridPath = String.format("%s/%s", regionId, gridId);
         String format = req.params("format");
         String redirectText = req.queryParams("redirect");
         boolean redirect;
@@ -316,20 +295,15 @@
         return GridExporter.downloadFromS3(s3, BUCKET, String.format("%s.%s", gridPath, format), redirect, res);
     }
 
-    private static List<Project.OpportunityDataset> writeOpportunityDatasetToS3(Map<String, Grid> grids, String projectId, String dataSourceName, OpportunityDatasetUploadStatus status) {
->>>>>>> f9a772f5
+    private static List<Region.OpportunityDataset> writeOpportunityDatasetToS3(Map<String, Grid> grids, String regionId, String dataSourceName, OpportunityDatasetUploadStatus status) {
         // write all the grids to S3
         List<Region.OpportunityDataset> ret = new ArrayList<>();
         grids.forEach((field, grid) -> {
             String fieldKey = field.replaceAll(" ", "_").replaceAll("[^a-zA-Z0-9_\\-]+", "");
             String sourceKey = dataSourceName.replaceAll(" ", "_").replaceAll("[^a-zA-Z0-9_\\-]+", "");
             String key = String.format("%s_%s", fieldKey, sourceKey);
-<<<<<<< HEAD
             String gridKey = String.format("%s/%s.grid", regionId, key);
             String pngKey = String.format("%s/%s.png", regionId, key);
-=======
-            String gridKey = String.format("%s/%s.grid", projectId, key);
->>>>>>> f9a772f5
 
             try {
                 ByteArrayOutputStream gridByteStream = new ByteArrayOutputStream();
@@ -396,19 +370,11 @@
     }
 
     public static void register() {
-<<<<<<< HEAD
         delete("/api/opportunities/:regionId/:gridId", OpportunityDatasetsController::deleteOpportunityDataset, JsonUtil.objectMapper::writeValueAsString);
         delete("/api/opportunities/:regionId/status/:statusId", OpportunityDatasetsController::clearStatus, JsonUtil.objectMapper::writeValueAsString);
         get("/api/opportunities/:regionId/status", OpportunityDatasetsController::getRegionUploadStatuses, JsonUtil.objectMapper::writeValueAsString);
         get("/api/opportunities/:regionId/:gridId", OpportunityDatasetsController::getOpportunityDataset, JsonUtil.objectMapper::writeValueAsString);
+        get("/api/opportunities/:regionId/:gridId/:format", OpportunityDatasetsController::downloadOpportunityDataset, JsonUtil.objectMapper::writeValueAsString);
         post("/api/opportunities/:regionId", OpportunityDatasetsController::createOpportunityDataset, JsonUtil.objectMapper::writeValueAsString);
-=======
-        delete("/api/opportunities/:projectId/:gridId", OpportunityDatasetsController::deleteOpportunityDataset, JsonUtil.objectMapper::writeValueAsString);
-        delete("/api/opportunities/:projectId/status/:statusId", OpportunityDatasetsController::clearStatus, JsonUtil.objectMapper::writeValueAsString);
-        get("/api/opportunities/:projectId/status", OpportunityDatasetsController::getProjectUploadStatuses, JsonUtil.objectMapper::writeValueAsString);
-        get("/api/opportunities/:projectId/:gridId", OpportunityDatasetsController::getOpportunityDataset, JsonUtil.objectMapper::writeValueAsString);
-        get("/api/opportunities/:projectId/:gridId/:format", OpportunityDatasetsController::downloadOpportunityDataset, JsonUtil.objectMapper::writeValueAsString);
-        post("/api/opportunities/:projectId", OpportunityDatasetsController::createOpportunityDataset, JsonUtil.objectMapper::writeValueAsString);
->>>>>>> f9a772f5
     }
 }