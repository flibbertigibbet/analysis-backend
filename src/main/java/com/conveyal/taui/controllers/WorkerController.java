--- conflicted
+++ resolved
@@ -21,23 +21,17 @@
 import com.fasterxml.jackson.core.JsonProcessingException;
 import com.fasterxml.jackson.databind.ObjectMapper;
 import com.google.common.collect.ImmutableMap;
-<<<<<<< HEAD
 import com.mongodb.QueryBuilder;
-=======
 import com.google.common.io.ByteStreams;
 import org.apache.commons.fileupload.util.Streams;
->>>>>>> d1efe017
 import org.apache.http.HttpEntity;
 import org.apache.http.HttpResponse;
 import org.apache.http.client.HttpClient;
 import org.apache.http.client.methods.HttpPost;
 import org.apache.http.entity.ByteArrayEntity;
-<<<<<<< HEAD
 import org.json.simple.JSONArray;
 import org.json.simple.JSONObject;
-=======
 import org.apache.http.util.EntityUtils;
->>>>>>> d1efe017
 import org.slf4j.Logger;
 import org.slf4j.LoggerFactory;
 import spark.Request;
@@ -96,13 +90,9 @@
     public void register () {
         head("", this::headHandler);
         post("/internal/poll", this::workerPoll);
-<<<<<<< HEAD
         get("/api/jobs", this::getAllJobs);
         get("/api/workers", this::getAllWorkers);
-        post("/api/analysis", this::singlePoint); // TODO rename to "single" or something
-=======
         post("/api/analysis", this::singlePoint); // TODO rename HTTP path to "single" or something
->>>>>>> d1efe017
     }
 
     /**
