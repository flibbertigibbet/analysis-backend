--- conflicted
+++ resolved
@@ -3,15 +3,6 @@
 jdk:
   - oraclejdk8
 
-<<<<<<< HEAD
- # r5 from branch
-before_install:
-  - git clone -b remove-cruft --depth 200 https://github.com/conveyal/r5.git
-  - cd r5
-  # can't just call mvn install because it will try to sign the jar
-  - mvn package install:install -DskipTests
-  - cd ..
-=======
  # FIXME? this should be handled entirely in the maven pom using artifact classifiers (e.g., 2.4.0-SNAPSHOT-pixel-weights)
  # when analysis-backend needs to build with a non-master branch of r5,
  # use before_install
@@ -21,7 +12,6 @@
 #  # can't just call mvn install because it will try to sign the jar
 #  - mvn package install:install -DskipTests
 #  - cd ..
->>>>>>> 2150ca7c
 
 env:
   global:
