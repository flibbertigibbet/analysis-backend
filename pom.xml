<?xml version="1.0" encoding="UTF-8"?>
<project xmlns="http://maven.apache.org/POM/4.0.0"
         xmlns:xsi="http://www.w3.org/2001/XMLSchema-instance"
         xsi:schemaLocation="http://maven.apache.org/POM/4.0.0 http://maven.apache.org/xsd/maven-4.0.0.xsd">
    <modelVersion>4.0.0</modelVersion>

    <groupId>com.conveyal</groupId>
    <artifactId>analyst</artifactId>
    <version>0.1-SNAPSHOT</version>
    <build>
        <plugins>
            <plugin>
                <groupId>org.apache.maven.plugins</groupId>
                <artifactId>maven-compiler-plugin</artifactId>
                <configuration>
                    <source>1.8</source>
                    <target>1.8</target>
                </configuration>
            </plugin>
            <plugin>
                <groupId>org.apache.maven.plugins</groupId>
                <artifactId>maven-shade-plugin</artifactId>
                <version>2.2</version>

                <executions>
                    <execution>
                        <phase>package</phase>
                        <goals><goal>shade</goal></goals>
                        <configuration>
                            <finalName>analyst</finalName>
                            <transformers>
                                <transformer implementation="org.apache.maven.plugins.shade.resource.ManifestResourceTransformer">
                                    <manifestEntries>
                                        <Main-Class>com.conveyal.taui.TransportAnalyst</Main-Class>

                                        <!-- We use Java ImageIO which is extremely picky about having extra info in the manifest -->
                                        <Specification-Title>Java Advanced Imaging Image I/O Tools</Specification-Title>
                                        <Specification-Version>1.1</Specification-Version>
                                        <Specification-Vendor>Sun Microsystems, Inc.</Specification-Vendor>
                                        <Implementation-Title>com.sun.media.imageio</Implementation-Title>
                                        <Implementation-Version>1.1</Implementation-Version>
                                        <Implementation-Vendor>Sun Microsystems, Inc.</Implementation-Vendor>
                                    </manifestEntries>
                                </transformer>

                                <!-- files overwrite each other and geotools does not function without this.
                                     http://docs.geotools.org/latest/userguide/faq.html#how-do-i-create-an-executable-jar-for-my-geotools-app -->
                                <transformer implementation="org.apache.maven.plugins.shade.resource.ServicesResourceTransformer" />
                            </transformers>

                            <filters>
                                <filter>
                                    <!-- exclude signatures from merged JAR to avoid invalid signature messages -->
                                    <artifact>*:*</artifact>
                                    <excludes>
                                        <exclude>META-INF/*.SF</exclude>
                                        <exclude>META-INF/*.DSA</exclude>
                                        <exclude>META-INF/*.RSA</exclude>
                                    </excludes>
                                </filter>
                            </filters>
                        </configuration>
                    </execution>
                </executions>
            </plugin>
        </plugins>
    </build>

    <repositories>
        <repository>
	  <id>sonatype-oss</id>
          <name>Sonatype OSS</name>
          <url>https://oss.sonatype.org/content/repositories/snapshots/</url>
        </repository>
        <repository>
            <id>conveyal</id>
            <name>Conveyal</name>
            <url>https://maven.conveyal.com</url>
        </repository>
    </repositories>

    <dependencies>
        <dependency>
            <groupId>com.sparkjava</groupId>
            <artifactId>spark-core</artifactId>
            <version>2.3</version>
            <exclusions>
                <exclusion>
                    <groupId>org.slf4j</groupId>
                    <artifactId>slf4j-simple</artifactId>
                </exclusion>
            </exclusions>
        </dependency>

        <dependency>
            <groupId>org.slf4j</groupId>
            <artifactId>slf4j-api</artifactId>
            <version>1.7.12</version>
        </dependency>

        <dependency>
            <groupId>ch.qos.logback</groupId>
            <artifactId>logback-classic</artifactId>
            <version>1.1.3</version>
        </dependency>

        <dependency>
            <groupId>org.mongodb</groupId>
            <artifactId>mongo-java-driver</artifactId>
            <version>3.2.1</version>
        </dependency>

        <dependency>
            <groupId>org.mongojack</groupId>
            <artifactId>mongojack</artifactId>
            <version>2.5.1</version>
        </dependency>

        <dependency>
            <groupId>com.fasterxml.jackson.core</groupId>
            <artifactId>jackson-core</artifactId>
            <version>2.6.1</version>
        </dependency>

        <dependency>
            <groupId>com.fasterxml.jackson.core</groupId>
            <artifactId>jackson-databind</artifactId>
            <version>2.6.1</version>
        </dependency>

        <dependency>
            <groupId>com.conveyal</groupId>
            <artifactId>r5</artifactId>
<<<<<<< HEAD
            <version>2.4.0-SNAPSHOT</version>
=======
            <version>2.4.2-SNAPSHOT</version>
>>>>>>> 2150ca7c
        </dependency>

        <dependency>
            <groupId>com.conveyal</groupId>
            <artifactId>gtfs-api</artifactId>
            <version>0.5-SNAPSHOT</version>
        </dependency>

        <dependency>
            <groupId>com.vividsolutions</groupId>
            <artifactId>jts</artifactId>
            <version>1.13</version>
        </dependency>

        <dependency>
            <groupId>com.conveyal</groupId>
            <artifactId>gtfs-lib</artifactId>
            <version>1.3.0-SNAPSHOT</version>
        </dependency>

        <dependency>
            <groupId>com.conveyal</groupId>
            <artifactId>osm-lib</artifactId>
            <version>1.2.0</version>
        </dependency>

        <dependency>
            <groupId>com.conveyal.data.census</groupId>
            <artifactId>seamless-census</artifactId>
            <version>1.0-SNAPSHOT</version>
        </dependency>

        <dependency>
            <groupId>commons-fileupload</groupId>
            <artifactId>commons-fileupload</artifactId>
            <version>1.3.1</version>
        </dependency>

        <dependency>
            <groupId>com.auth0</groupId>
            <artifactId>java-jwt</artifactId>
            <version>2.1.0</version>
        </dependency>

        <dependency>
            <groupId>commons-codec</groupId>
            <artifactId>commons-codec</artifactId>
            <version>1.4</version>
        </dependency>

        <dependency>
            <groupId>org.apache.httpcomponents</groupId>
            <artifactId>httpclient</artifactId>
            <version>4.5.3</version>
        </dependency>
    </dependencies>
</project><|MERGE_RESOLUTION|>--- conflicted
+++ resolved
@@ -131,11 +131,7 @@
         <dependency>
             <groupId>com.conveyal</groupId>
             <artifactId>r5</artifactId>
-<<<<<<< HEAD
-            <version>2.4.0-SNAPSHOT</version>
-=======
-            <version>2.4.2-SNAPSHOT</version>
->>>>>>> 2150ca7c
+            <version>3.0.0-SNAPSHOT</version>
         </dependency>
 
         <dependency>
